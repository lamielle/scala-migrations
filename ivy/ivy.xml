<ivy-module version="1.0" xmlns:e="http://ant.apache.org/ivy/extra">
  <info organisation="com.imageworks"
    module="scala-migrations"
    revision="0.9.2"
    e:buildpackage="com.imageworks.migration"
    e:testclass=""
  />

  <configurations>
    <conf name="bootstrap" visibility="private" description="load scala compiler and libraries" />
    <conf name="default" description="normal build" />
    <conf name="test" visibility="private" description="build and run tests" />
  </configurations>
  <dependencies>
    <!-- want scala-compiler for running the console -->
<<<<<<< HEAD
    <dependency org="org.scala-lang" name="scala-compiler" rev="2.7.7" />
    <dependency org="org.scala-lang" name="scala-library" rev="2.7.7" />
=======
    <dependency org="org.scala-lang" name="scala-compiler" rev="2.8.0.Beta1-RC2" />
    <dependency org="org.scala-lang" name="scala-library" rev="2.8.0.Beta1-RC2" />
    <dependency org="org.scala-tools" name="vscaladoc" rev="1.1-md-3" conf="bootstrap->*" />
>>>>>>> cb5c1ea7

    <dependency org="org.slf4j" name="slf4j-api" rev="1.5.8" />
    <dependency org="org.slf4j" name="slf4j-log4j12" rev="1.5.8" />
    <dependency name="log4jdbc${jdbc.version}" rev="1.1" />

    <dependency org="org.apache.derby" name="derby" rev="10.5.3.0" />
    <dependency org="org.jmock" name="jmock-junit4" rev="2.5.1" />
    <dependency org="junit" name="junit" rev="4.5" />
  </dependencies>
</ivy-module><|MERGE_RESOLUTION|>--- conflicted
+++ resolved
@@ -13,14 +13,8 @@
   </configurations>
   <dependencies>
     <!-- want scala-compiler for running the console -->
-<<<<<<< HEAD
-    <dependency org="org.scala-lang" name="scala-compiler" rev="2.7.7" />
-    <dependency org="org.scala-lang" name="scala-library" rev="2.7.7" />
-=======
     <dependency org="org.scala-lang" name="scala-compiler" rev="2.8.0.Beta1-RC2" />
     <dependency org="org.scala-lang" name="scala-library" rev="2.8.0.Beta1-RC2" />
-    <dependency org="org.scala-tools" name="vscaladoc" rev="1.1-md-3" conf="bootstrap->*" />
->>>>>>> cb5c1ea7
 
     <dependency org="org.slf4j" name="slf4j-api" rev="1.5.8" />
     <dependency org="org.slf4j" name="slf4j-log4j12" rev="1.5.8" />
