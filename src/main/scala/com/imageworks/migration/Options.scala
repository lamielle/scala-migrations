--- conflicted
+++ resolved
@@ -282,11 +282,7 @@
 /**
  * A base class for all privileges that take a list of columns to affect.
  */
-<<<<<<< HEAD
 abstract class PrivilegeWithColumns
-=======
-abstract case class PrivilegeWithColumns(columns: Seq[String])
->>>>>>> d3c5857f
   extends GrantPrivilegeType
 {
   val columns : Seq[String]
@@ -295,35 +291,20 @@
 /**
  * Maps to GRANT REFERENCES.
  */
-<<<<<<< HEAD
-case class ReferencesPrivilege(override val columns : Seq[String])
+case class ReferencesPrivilege(override val columns: Seq[String])
   extends PrivilegeWithColumns
-=======
-case class ReferencesPrivilege(override val columns: Seq[String])
-  extends PrivilegeWithColumns(columns)
->>>>>>> d3c5857f
 
 /**
  * Maps to GRANT SELECT.
  */
-<<<<<<< HEAD
-case class SelectPrivilege(override val columns : Seq[String])
+case class SelectPrivilege(override val columns: Seq[String])
   extends PrivilegeWithColumns
-=======
-case class SelectPrivilege(override val columns: Seq[String])
-  extends PrivilegeWithColumns(columns)
->>>>>>> d3c5857f
 
 /**
  * Maps to GRANT UPDATE.
  */
-<<<<<<< HEAD
-case class UpdatePrivilege(override val columns : Seq[String])
+case class UpdatePrivilege(override val columns: Seq[String])
   extends PrivilegeWithColumns
-=======
-case class UpdatePrivilege(override val columns: Seq[String])
-  extends PrivilegeWithColumns(columns)
->>>>>>> d3c5857f
 
 // These next three are here as case objects to allow
 // a no-parameters form in user code
