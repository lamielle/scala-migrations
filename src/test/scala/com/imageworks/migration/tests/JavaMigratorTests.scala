--- conflicted
+++ resolved
@@ -35,7 +35,8 @@
 import com.imageworks.migration.{DuplicateMigrationDescriptionException,
                                  DuplicateMigrationVersionException,
                                  JavaDatabaseAdapter,
-                                 JavaMigrator}
+                                 JavaMigrator,
+                                 With}
 
 import org.junit.Assert._
 import org.junit.{Before,
@@ -43,15 +44,6 @@
 
 import java.sql.DriverManager
 
-<<<<<<< HEAD
-import com.imageworks.migration.{DuplicateMigrationDescriptionException,
-                                 DuplicateMigrationVersionException,
-                                 JavaDatabaseAdapter,
-                                 JavaMigrator,
-                                 With}
-
-=======
->>>>>>> 54c50eba
 class JavaMigratorTests
 {
   // Set the Derby system home to a test-databases directory so the
